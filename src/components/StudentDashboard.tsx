--- conflicted
+++ resolved
@@ -15,11 +15,8 @@
   orderBy,
 } from "firebase/firestore";
 import { db } from "../firebase";
-<<<<<<< HEAD
-=======
 import MaterialsViewer from "./MaterialsViewer";
 import ChatInterface from "./ChatInterface";
->>>>>>> 5cc4db07
 
 // Define Schedule interface
 interface Schedule {
